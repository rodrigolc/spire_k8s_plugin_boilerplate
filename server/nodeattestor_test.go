package main

import (
	"context"
<<<<<<< HEAD
	"errors"
	"fmt"
	"testing"

=======
	"encoding/json"
	"errors"
	"fmt"
	//common_devid "github.com/spiffe/spire/pkg/common/plugin/tpmdevid"
	"testing"

	"github.com/rodrigolc/psat-iid/pkg/common"

>>>>>>> efd393fc
	"github.com/google/go-cmp/cmp"
	"github.com/spiffe/spire-plugin-sdk/pluginsdk"
	"github.com/spiffe/spire-plugin-sdk/plugintest"
	servernodeattestorv1 "github.com/spiffe/spire-plugin-sdk/proto/spire/plugin/server/nodeattestor/v1"
	configv1 "github.com/spiffe/spire-plugin-sdk/proto/spire/service/common/config/v1"
<<<<<<< HEAD
=======
	"github.com/spiffe/spire/pkg/common/plugin/k8s"

>>>>>>> efd393fc
	"github.com/stretchr/testify/mock"
	"github.com/stretchr/testify/require"
	authv1 "k8s.io/api/authentication/v1"
	corev1 "k8s.io/api/core/v1"
	metav1 "k8s.io/apimachinery/pkg/apis/meta/v1"
	"k8s.io/apimachinery/pkg/types"
<<<<<<< HEAD

	"github.com/rodrigolc/psat-iid/pkg/common"
=======
>>>>>>> efd393fc
)

func TestConfigError(t *testing.T) {
	tests := []struct {
		name            string
		psatData        *common.PSATData
		trustDomain     string
		serverHclConfig string
		expectedErr     string
	}{
		{
			name:            "Poorly formatted HCL config",
			psatData:        common.DefaultPSATData(),
			serverHclConfig: "poorly formatted hcl",
			expectedErr:     "rpc error: code = InvalidArgument desc = failed to decode configuration",
		},
		{
			name:        "Missing trust domain",
			psatData:    common.DefaultPSATData(),
			trustDomain: "",
			expectedErr: "rpc error: code = InvalidArgument desc = core configuration missing trust domain",
		},
		{
			name:        "Missing cluster",
			psatData:    common.DefaultPSATData(),
			trustDomain: "any.domain",
			expectedErr: "rpc error: code = InvalidArgument desc = configuration must have at least one cluster",
		},
		{
			name:        "Missing allowed service account",
			psatData:    common.DefaultPSATData(),
			trustDomain: "any.domain",
			serverHclConfig: `
				clusters = {
					"any" = {
						service_account_allow_list = []
					}
				}`,
			expectedErr: `rpc error: code = InvalidArgument desc = cluster "any" configuration must have at least one service account allowed`,
		},
	}

	for _, test := range tests {
		t.Run(test.name, func(t *testing.T) {
			a := &attestorSuite{t: t}
			a.require = require.New(t)
			a.psatData = test.psatData
			a.createAndWriteToken()

			// load and configure server
			s := new(Plugin)
			serverAttestorClient := new(servernodeattestorv1.NodeAttestorPluginClient)
			serverConfigClient := new(configv1.ConfigServiceClient)
			plugintest.ServeInBackground(t, plugintest.Config{
				PluginServer:   servernodeattestorv1.NodeAttestorPluginServer(s),
				PluginClient:   serverAttestorClient,
				ServiceServers: []pluginsdk.ServiceServer{configv1.ConfigServiceServer(s)},
				ServiceClients: []pluginsdk.ServiceClient{serverConfigClient},
			})
			_, err := serverConfigClient.Configure(context.Background(), &configv1.ConfigureRequest{
				HclConfiguration: test.serverHclConfig,
				CoreConfiguration: &configv1.CoreConfiguration{
					TrustDomain: test.trustDomain,
				},
			})
<<<<<<< HEAD

=======
>>>>>>> efd393fc
			a.require.Error(err)
			a.require.Contains(err.Error(), test.expectedErr, "unexpected server configuration error")
		})
	}
}

func TestAttestationSetupFail(t *testing.T) {
<<<<<<< HEAD
=======
	t.Run("Server not configured", func(t *testing.T) {
		a := &attestorSuite{t: t}
		a.require = require.New(t)

		a.serverPlugin = new(Plugin)
		a.serverAttestorClient = new(servernodeattestorv1.NodeAttestorPluginClient)
		configClient := new(configv1.ConfigServiceClient)
		plugintest.ServeInBackground(a.t, plugintest.Config{
			PluginServer:   servernodeattestorv1.NodeAttestorPluginServer(a.serverPlugin),
			PluginClient:   a.serverAttestorClient,
			ServiceServers: []pluginsdk.ServiceServer{configv1.ConfigServiceServer(a.serverPlugin)},
			ServiceClients: []pluginsdk.ServiceClient{configClient},
		})

		ctx, cancel := context.WithCancel(context.Background())
		defer cancel()

		serverStream, err := a.serverAttestorClient.Attest(ctx)
		a.require.NoError(err, "attest failed")
		_, err = serverStream.Recv()

		a.require.Error(err)
		a.require.Contains(err.Error(), "rpc error: code = FailedPrecondition desc = not configured")
	})
>>>>>>> efd393fc
	t.Run("Empty payload", func(t *testing.T) {
		a := &attestorSuite{t: t}
		a.require = require.New(t)
		a.psatData = common.DefaultPSATData()

		a.createAndWriteToken()
		a.require.NoError(a.loadServerPlugin())

		ctx, cancel := context.WithCancel(context.Background())
		defer cancel()

		serverStream, err := a.serverAttestorClient.Attest(ctx)
		a.require.NoError(err)

		err = serverStream.Send(&servernodeattestorv1.AttestRequest{})
		a.require.NoError(err, "failed to send attestation request")
		_, err = serverStream.Recv()

		a.require.Error(err)
		a.require.Contains(err.Error(), "rpc error: code = InvalidArgument desc = missing attestation payload")
	})
<<<<<<< HEAD
=======

	t.Run("No Token in payload", func(t *testing.T) {
		a := &attestorSuite{t: t}
		a.require = require.New(t)
		a.psatData = common.DefaultPSATData()

		ctx, cancel := context.WithCancel(context.Background())
		defer cancel()

		serverStream, err := a.serverAttestorClient.Attest(ctx)
		a.require.NoError(err, "attest failed")
		_, err = serverStream.Recv()

		a.require.Error(err)
		a.require.Contains(err.Error(), "rpc error: code = FailedPrecondition desc = missing token in attestation data")
	})
}

func TestAttestationFail(t *testing.T) {
	a := &attestorSuite{t: t}
	a.require = require.New(t)
	a.psatData = common.DefaultPSATData()
	a.createAndWriteToken()

	tests := []struct {
		name         string
		psatData     *common.PSATData
		attRequest   common.AttestationRequest
		createMockFn func(*common.PSATData, string) *apiClientMock
		badToken     bool
		expectedErr  string
	}{
		{
			name:         "Failed to unmarshal",
			psatData:     common.DefaultPSATData(),
			createMockFn: createAPIClientMock,
			expectedErr:  `rpc error: code = InvalidArgument desc = missing cluster in attestation data`,
		},
		{
			name:     "Missing token",
			psatData: common.DefaultPSATData(),
			attRequest: common.AttestationRequest{
				PSATAttestationData: k8s.PSATAttestationData{
					Cluster: "FOO",
				},
			},
			createMockFn: createAPIClientMock,
			badToken:     true,
			expectedErr:  `rpc error: code = InvalidArgument desc = missing token in attestation data`,
		},
		{
			name:     "Failed to find configuration for provided cluster",
			psatData: common.DefaultPSATData(),
			attRequest: common.AttestationRequest{
				PSATAttestationData: k8s.PSATAttestationData{
					Cluster: "foo",
					Token:   a.token,
				},
			},
			createMockFn: createAPIClientMock,
			expectedErr:  `not configured for cluster "foo"`,
		},
		{
			name:     "Invalid token",
			psatData: common.DefaultPSATData(),
			attRequest: common.AttestationRequest{
				PSATAttestationData: k8s.PSATAttestationData{
					Cluster: "FOO",
					Token:   "Bad token",
				},
			},
			createMockFn: createAPIClientMock,
			badToken:     true,
			expectedErr:  `rpc error: code = Internal desc = unable to validate token with TokenReview API`,
		},
		{
			name:     "Missing namespace",
			psatData: common.DefaultPSATData(),
			attRequest: common.AttestationRequest{
				PSATAttestationData: k8s.PSATAttestationData{
					Cluster: "FOO",
				},
			},
			createMockFn: func(psatData *common.PSATData, token string) *apiClientMock {
				return createAPIClientMock(&common.PSATData{
					Namespace: "",
				}, token)
			},
			expectedErr: `fail to parse username from token review status`,
		},
		{
			name:     "Missing pod name",
			psatData: common.DefaultPSATData(),
			attRequest: common.AttestationRequest{
				PSATAttestationData: k8s.PSATAttestationData{
					Cluster: "FOO",
				},
			},
			createMockFn: func(psatData *common.PSATData, token string) *apiClientMock {
				return createAPIClientMock(&common.PSATData{
					PodName: "",
				}, token)
			},
			expectedErr: `fail to parse username from token review status`,
		},
		{
			name:     "Token not authenticated",
			psatData: common.DefaultPSATData(),
			attRequest: common.AttestationRequest{
				PSATAttestationData: k8s.PSATAttestationData{
					Cluster: "FOO",
					Token:   a.token,
				},
			},
			createMockFn: func(psatData *common.PSATData, token string) *apiClientMock {
				clientMock := createAPIClientMock(psatData, token)
				clientMock.SetTokenStatus(token, createTokenStatus(psatData, false, defaultAudience))
				return clientMock
			},
			expectedErr: `rpc error: code = PermissionDenied desc = token not authenticated according to TokenReview API`,
		},
		{
			name:     "Failed to parse user from token",
			psatData: common.DefaultPSATData(),
			attRequest: common.AttestationRequest{
				PSATAttestationData: k8s.PSATAttestationData{
					Cluster: "FOO",
					Token:   a.token,
				},
			},
			createMockFn: func(psatData *common.PSATData, token string) *apiClientMock {
				clientMock := createAPIClientMock(psatData, token)
				badTokenStatus := &authv1.TokenReviewStatus{
					Authenticated: true,
					User: authv1.UserInfo{
						Extra: make(map[string]authv1.ExtraValue),
					},
					Audiences: defaultAudience,
				}
				clientMock.SetTokenStatus(token, badTokenStatus)
				return clientMock
			},
			expectedErr: `rpc error: code = Internal desc = fail to parse username from token review status`,
		},
		{
			name:     "Forbidden service account name",
			psatData: common.DefaultPSATData(),
			attRequest: common.AttestationRequest{
				PSATAttestationData: k8s.PSATAttestationData{
					Cluster: "FOO",
					Token:   a.token,
				},
			},
			createMockFn: func(psatData *common.PSATData, token string) *apiClientMock {
				return createAPIClientMock(&common.PSATData{
					Namespace:          "NS2",
					ServiceAccountName: "SA2",
				}, token)
			},
			expectedErr: `"NS2:SA2" is not an allowed service account`,
		},
		{
			name:     "Failed to get pod uid from token",
			psatData: common.DefaultPSATData(),
			attRequest: common.AttestationRequest{
				PSATAttestationData: k8s.PSATAttestationData{
					Cluster: "FOO",
					Token:   a.token,
				},
			},
			createMockFn: func(psatData *common.PSATData, token string) *apiClientMock {
				clientMock := createAPIClientMock(psatData, token)
				clientMock.status[token].User.Extra["authentication.kubernetes.io/pod-uid"] = nil
				return clientMock
			},
			expectedErr: "rpc error: code = Internal desc = fail to get pod UID from token review status",
		},
		{
			name:     "Failed to get pod uid from token",
			psatData: common.DefaultPSATData(),
			attRequest: common.AttestationRequest{
				PSATAttestationData: k8s.PSATAttestationData{
					Cluster: "FOO",
					Token:   a.token,
				},
			},
			createMockFn: func(psatData *common.PSATData, token string) *apiClientMock {
				clientMock := &apiClientMock{
					apiClientConfig: apiClientConfig{
						status: make(map[string]*authv1.TokenReviewStatus),
					},
				}
				clientMock.SetTokenStatus(token, createTokenStatus(psatData, true, defaultAudience))

				return clientMock
			},
			expectedErr: "rpc error: code = Internal desc = fail to get pod from k8s API server",
		},
		{
			name:     "Failed to get node",
			psatData: common.DefaultPSATData(),
			attRequest: common.AttestationRequest{
				PSATAttestationData: k8s.PSATAttestationData{
					Cluster: "FOO",
					Token:   a.token,
				},
			},
			createMockFn: func(psatData *common.PSATData, token string) *apiClientMock {
				clientMock := &apiClientMock{
					apiClientConfig: apiClientConfig{
						status: make(map[string]*authv1.TokenReviewStatus),
					},
				}
				clientMock.SetTokenStatus(token, createTokenStatus(psatData, true, defaultAudience))

				return clientMock
			},
			expectedErr: "rpc error: code = Internal desc = fail to get node from k8s API server",
		},
		{
			name:     "Failed to get node uid from token",
			psatData: common.DefaultPSATData(),
			attRequest: common.AttestationRequest{
				PSATAttestationData: k8s.PSATAttestationData{
					Cluster: "FOO",
					Token:   a.token,
				},
			},
			createMockFn: func(psatData *common.PSATData, token string) *apiClientMock {
				clientMock := createAPIClientMock(psatData, token)
				clientMock.status[token].User.Extra["authentication.kubernetes.io/node-uid"] = nil
				return clientMock
			},
			expectedErr: "rpc error: code = Internal desc = fail to get node UID from token review status",
		},
	}

	for _, test := range tests {
		t.Run(test.name, func(t *testing.T) {
			// Spin up server plugin
			a.require.NoError(a.loadServerPlugin(), "failed to load server")
			a.serverPlugin.config.clusters[a.psatData.Cluster].client = test.createMockFn(a.psatData, a.token)

			ctx, cancel := context.WithCancel(context.Background())
			defer cancel()

			// Begin attestation
			serverStream, err := a.serverAttestorClient.Attest(ctx)
			a.require.NoError(err, "failed opening server Attest stream")

			payload, err := json.Marshal(test.attRequest)
			a.require.NoError(err, "failed to marshal testing payload")

			// Send attestation payload to plugin
			a.require.NoError(serverStream.Send(&servernodeattestorv1.AttestRequest{
				Request: &servernodeattestorv1.AttestRequest_Payload{
					Payload: payload,
				},
			}))
			a.require.NoError(err, "failed to send attestation request to server")

		})
	}
}

/*
func (a *attestorSuite) TestAttestSuccess() {
	// Success with FOO signed token
	a.apiServerClient.SetTokenStatus(token, createTokenStatus(tokenData, true, defaultAudience))
	a.apiServerClient.SetPod(createPod("NS1", "PODNAME-1", "NODENAME-1", "172.16.10.1"))
	a.apiServerClient.SetNode(createNode("NODENAME-1", "NODEUID-1"))

	result, err := a.attestor.Attest(context.Background(), makePayload("FOO", token), expectNoChallenge)
	a.Require().NoError(err)
	a.Require().NotNil(result)
	a.Require().Equal(result.AgentID, "spiffe://example.org/spire/agent/k8s_psat/FOO/NODEUID-1")
	a.RequireProtoListEqual([]*common.Selector{
		{Type: "k8s_psat", Value: "cluster:FOO"},
		{Type: "k8s_psat", Value: "agent_ns:NS1"},
		{Type: "k8s_psat", Value: "agent_sa:SA1"},
		{Type: "k8s_psat", Value: "agent_pod_name:PODNAME-1"},
		{Type: "k8s_psat", Value: "agent_pod_uid:PODUID-1"},
		{Type: "k8s_psat", Value: "agent_node_ip:172.16.10.1"},
		{Type: "k8s_psat", Value: "agent_node_name:NODENAME-1"},
		{Type: "k8s_psat", Value: "agent_node_uid:NODEUID-1"},
		{Type: "k8s_psat", Value: "agent_node_label:NODELABEL-B:B"},
		{Type: "k8s_psat", Value: "agent_pod_label:PODLABEL-A:A"},
	}, result.Selectors)

	// Success with BAR signed token
	tokenData = &TokenData{
		namespace:          "NS2",
		serviceAccountName: "SA2",
		podName:            "PODNAME-2",
		podUID:             "PODUID-2",
	}
	token = a.signToken(a.barSigner, tokenData)
	a.apiServerClient.SetTokenStatus(token, createTokenStatus(tokenData, true, []string{"AUDIENCE"}))
	a.apiServerClient.SetPod(createPod("NS2", "PODNAME-2", "NODENAME-2", "172.16.10.2"))
	a.apiServerClient.SetNode(createNode("NODENAME-2", "NODEUID-2"))

	// Success with BAR signed token
	result, err = a.attestor.Attest(context.Background(), makePayload("BAR", token), expectNoChallenge)
	a.Require().NoError(err)
	a.Require().NotNil(result)
	a.Require().Equal(result.AgentID, "spiffe://example.org/spire/agent/k8s_psat/BAR/NODEUID-2")
	a.RequireProtoListEqual([]*common.Selector{
		{Type: "k8s_psat", Value: "cluster:BAR"},
		{Type: "k8s_psat", Value: "agent_ns:NS2"},
		{Type: "k8s_psat", Value: "agent_sa:SA2"},
		{Type: "k8s_psat", Value: "agent_pod_name:PODNAME-2"},
		{Type: "k8s_psat", Value: "agent_pod_uid:PODUID-2"},
		{Type: "k8s_psat", Value: "agent_node_ip:172.16.10.2"},
		{Type: "k8s_psat", Value: "agent_node_name:NODENAME-2"},
		{Type: "k8s_psat", Value: "agent_node_uid:NODEUID-2"},
	}, result.Selectors)
}
*/
func (a *attestorSuite) TestAttestFailsWithNoTokenInPayload() {
	ctx, cancel := context.WithCancel(context.Background())
	defer cancel()

	serverStream, err := a.serverAttestorClient.Attest(ctx)
	a.require.NoError(err, "attest failed")
	_, err = serverStream.Recv()

	a.require.Error(err)
	a.require.Contains(err.Error(), "rpc error: code = FailedPrecondition desc = missing token in attestation data")
>>>>>>> efd393fc
}

type attestorSuite struct {
	serverPlugin         *Plugin
	serverAttestorClient *servernodeattestorv1.NodeAttestorPluginClient

	psatData  *common.PSATData
	token     string
	tokenPath string

	t       *testing.T
	require *require.Assertions
}

func (a *attestorSuite) loadServerPlugin() error {
	a.serverPlugin = new(Plugin)

	a.serverAttestorClient = new(servernodeattestorv1.NodeAttestorPluginClient)
	configClient := new(configv1.ConfigServiceClient)
	plugintest.ServeInBackground(a.t, plugintest.Config{
		PluginServer:   servernodeattestorv1.NodeAttestorPluginServer(a.serverPlugin),
		PluginClient:   a.serverAttestorClient,
		ServiceServers: []pluginsdk.ServiceServer{configv1.ConfigServiceServer(a.serverPlugin)},
		ServiceClients: []pluginsdk.ServiceClient{configClient},
	})

<<<<<<< HEAD
	plugintest.ServeInBackground(a.t, plugintest.Config{
		PluginServer:   servernodeattestorv1.NodeAttestorPluginServer(a.serverPlugin),
		PluginClient:   a.serverAttestorClient,
		ServiceServers: []pluginsdk.ServiceServer{configv1.ConfigServiceServer(a.serverPlugin)},
		ServiceClients: []pluginsdk.ServiceClient{configClient},
	})

=======
>>>>>>> efd393fc
	_, err := configClient.Configure(context.Background(), &configv1.ConfigureRequest{
		HclConfiguration: generateServerHCL(a.psatData),
		CoreConfiguration: &configv1.CoreConfiguration{
			TrustDomain: common.TrustDomain,
		},
	})

	return err
}

func (a *attestorSuite) createAndWriteToken() {
	var err error
	dir := a.t.TempDir()
	a.token, err = common.CreatePSAT(a.psatData.Namespace, a.psatData.PodName)
	require.NoError(a.t, err)
	a.tokenPath = common.WriteToken(a.t, dir, common.TokenRelativePath, a.token)
}

func generateServerHCL(p *common.PSATData) string {
	return fmt.Sprintf(`
		clusters = {
			"%s" = {
				service_account_allow_list = ["%s:%s"]
				kube_config_file = ""
				allowed_pod_label_keys = ["PODLABEL-A"]
				allowed_node_label_keys = ["NODELABEL-A"]
			}
		}
		endorsement_ca_path = %q
		`, p.Cluster, p.Namespace, p.ServiceAccountName, common.EndorsementBundlePath)
}

type namespacedName struct {
	namespace string
	name      string
}

type apiClientConfig struct {
	status map[string]*authv1.TokenReviewStatus
	pods   map[namespacedName]*corev1.Pod
	nodes  map[string]*corev1.Node
}

type apiClientMock struct {
	mock.Mock
	apiClientConfig
}

func createAPIClientMock(psatData *common.PSATData, token string) *apiClientMock {
	clientMock := &apiClientMock{
		apiClientConfig: apiClientConfig{
			status: make(map[string]*authv1.TokenReviewStatus),
			pods:   make(map[namespacedName]*corev1.Pod),
			nodes:  make(map[string]*corev1.Node),
		},
	}

	clientMock.SetTokenStatus(token, createTokenStatus(psatData, true, defaultAudience))
	clientMock.SetPod(createPod(psatData.Namespace, psatData.PodName, psatData.NodeName, psatData.NodeIP))
	clientMock.SetNode(createNode(psatData.NodeName, psatData.NodeUID))

	return clientMock
}

func (c *apiClientMock) GetNode(ctx context.Context, nodeName string) (*corev1.Node, error) {
	node, ok := c.apiClientConfig.nodes[nodeName]
	if !ok {
		return nil, fmt.Errorf("node %s not found", nodeName)
	}
	return node, nil
}

func (c *apiClientMock) GetPod(ctx context.Context, namespace, podName string) (*corev1.Pod, error) {
	pod, ok := c.apiClientConfig.pods[namespacedName{namespace: namespace, name: podName}]
	if !ok {
		return nil, fmt.Errorf("pod %s/%s not found", namespace, podName)
	}
	return pod, nil
}

func (c *apiClientMock) ValidateToken(ctx context.Context, token string, audiences []string) (*authv1.TokenReviewStatus, error) {
	status, ok := c.apiClientConfig.status[token]
	if !ok {
		return nil, errors.New("no status configured by test for token")
	}
	if !cmp.Equal(status.Audiences, audiences) {
		return nil, fmt.Errorf("got audiences %q; expected %q", audiences, status.Audiences)
	}
	return status, nil
}

func (c *apiClientMock) SetNode(node *corev1.Node) {
	c.apiClientConfig.nodes[node.Name] = node
}

func (c *apiClientMock) SetPod(pod *corev1.Pod) {
	c.apiClientConfig.pods[namespacedName{namespace: pod.Namespace, name: pod.Name}] = pod
}

func (c *apiClientMock) SetTokenStatus(token string, status *authv1.TokenReviewStatus) {
	c.apiClientConfig.status[token] = status
}

func createPod(namespace, podName, nodeName string, hostIP string) *corev1.Pod {
	return &corev1.Pod{
		ObjectMeta: metav1.ObjectMeta{
			Namespace: namespace,
			Name:      podName,
			Labels: map[string]string{
				"PODLABEL-A": "A",
				"PODLABEL-B": "B",
			},
		},
		Spec: corev1.PodSpec{
			NodeName: nodeName,
		},
		Status: corev1.PodStatus{
			HostIP: hostIP,
		},
	}
}

func createNode(nodeName, nodeUID string) *corev1.Node {
	return &corev1.Node{
		ObjectMeta: metav1.ObjectMeta{
			Name: nodeName,
			UID:  types.UID(nodeUID),
			Labels: map[string]string{
				"NODELABEL-A": "A",
				"NODELABEL-B": "B",
			},
		},
	}
}

func createTokenStatus(tokenData *common.PSATData, authenticated bool, audience []string) *authv1.TokenReviewStatus {
	values := make(map[string]authv1.ExtraValue)
	values["authentication.kubernetes.io/pod-name"] = authv1.ExtraValue([]string{tokenData.PodName})
	values["authentication.kubernetes.io/pod-uid"] = authv1.ExtraValue([]string{tokenData.PodUID})
	return &authv1.TokenReviewStatus{
		Authenticated: authenticated,
		User: authv1.UserInfo{
			Username: fmt.Sprintf("system:serviceaccount:%s:%s", tokenData.Namespace, tokenData.ServiceAccountName),
			Extra:    values,
		},
		Audiences: audience,
	}
}<|MERGE_RESOLUTION|>--- conflicted
+++ resolved
@@ -2,12 +2,6 @@
 
 import (
 	"context"
-<<<<<<< HEAD
-	"errors"
-	"fmt"
-	"testing"
-
-=======
 	"encoding/json"
 	"errors"
 	"fmt"
@@ -16,28 +10,19 @@
 
 	"github.com/rodrigolc/psat-iid/pkg/common"
 
->>>>>>> efd393fc
 	"github.com/google/go-cmp/cmp"
 	"github.com/spiffe/spire-plugin-sdk/pluginsdk"
 	"github.com/spiffe/spire-plugin-sdk/plugintest"
 	servernodeattestorv1 "github.com/spiffe/spire-plugin-sdk/proto/spire/plugin/server/nodeattestor/v1"
 	configv1 "github.com/spiffe/spire-plugin-sdk/proto/spire/service/common/config/v1"
-<<<<<<< HEAD
-=======
 	"github.com/spiffe/spire/pkg/common/plugin/k8s"
 
->>>>>>> efd393fc
 	"github.com/stretchr/testify/mock"
 	"github.com/stretchr/testify/require"
 	authv1 "k8s.io/api/authentication/v1"
 	corev1 "k8s.io/api/core/v1"
 	metav1 "k8s.io/apimachinery/pkg/apis/meta/v1"
 	"k8s.io/apimachinery/pkg/types"
-<<<<<<< HEAD
-
-	"github.com/rodrigolc/psat-iid/pkg/common"
-=======
->>>>>>> efd393fc
 )
 
 func TestConfigError(t *testing.T) {
@@ -103,10 +88,6 @@
 					TrustDomain: test.trustDomain,
 				},
 			})
-<<<<<<< HEAD
-
-=======
->>>>>>> efd393fc
 			a.require.Error(err)
 			a.require.Contains(err.Error(), test.expectedErr, "unexpected server configuration error")
 		})
@@ -114,8 +95,6 @@
 }
 
 func TestAttestationSetupFail(t *testing.T) {
-<<<<<<< HEAD
-=======
 	t.Run("Server not configured", func(t *testing.T) {
 		a := &attestorSuite{t: t}
 		a.require = require.New(t)
@@ -140,7 +119,6 @@
 		a.require.Error(err)
 		a.require.Contains(err.Error(), "rpc error: code = FailedPrecondition desc = not configured")
 	})
->>>>>>> efd393fc
 	t.Run("Empty payload", func(t *testing.T) {
 		a := &attestorSuite{t: t}
 		a.require = require.New(t)
@@ -162,8 +140,6 @@
 		a.require.Error(err)
 		a.require.Contains(err.Error(), "rpc error: code = InvalidArgument desc = missing attestation payload")
 	})
-<<<<<<< HEAD
-=======
 
 	t.Run("No Token in payload", func(t *testing.T) {
 		a := &attestorSuite{t: t}
@@ -492,7 +468,6 @@
 
 	a.require.Error(err)
 	a.require.Contains(err.Error(), "rpc error: code = FailedPrecondition desc = missing token in attestation data")
->>>>>>> efd393fc
 }
 
 type attestorSuite struct {
@@ -519,16 +494,6 @@
 		ServiceClients: []pluginsdk.ServiceClient{configClient},
 	})
 
-<<<<<<< HEAD
-	plugintest.ServeInBackground(a.t, plugintest.Config{
-		PluginServer:   servernodeattestorv1.NodeAttestorPluginServer(a.serverPlugin),
-		PluginClient:   a.serverAttestorClient,
-		ServiceServers: []pluginsdk.ServiceServer{configv1.ConfigServiceServer(a.serverPlugin)},
-		ServiceClients: []pluginsdk.ServiceClient{configClient},
-	})
-
-=======
->>>>>>> efd393fc
 	_, err := configClient.Configure(context.Background(), &configv1.ConfigureRequest{
 		HclConfiguration: generateServerHCL(a.psatData),
 		CoreConfiguration: &configv1.CoreConfiguration{
