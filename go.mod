module github.com/rodrigolc/psat-iid

go 1.17

require (
	github.com/hashicorp/go-hclog v1.2.2
	github.com/hashicorp/hcl v1.0.1-0.20190430135223-99e2f22d1c94
	github.com/spiffe/spire-plugin-sdk v1.3.3
	google.golang.org/grpc v1.48.0
)

require github.com/spiffe/spire v1.4.0

require (
	github.com/spiffe/spire v1.4.0
	github.com/stretchr/testify v1.8.0
)

require (
<<<<<<< HEAD
=======
	github.com/spiffe/spire v1.4.0
	github.com/stretchr/testify v1.8.0
)

require (
>>>>>>> d865fd4c
	github.com/PuerkitoBio/purell v1.1.1 // indirect
	github.com/PuerkitoBio/urlesc v0.0.0-20170810143723-de5bf2ad4578 // indirect
	github.com/davecgh/go-spew v1.1.1 // indirect
	github.com/emicklei/go-restful v2.9.5+incompatible // indirect
	github.com/fatih/color v1.13.0 // indirect
	github.com/go-logr/logr v1.2.3 // indirect
	github.com/go-openapi/jsonpointer v0.19.5 // indirect
	github.com/go-openapi/jsonreference v0.19.5 // indirect
	github.com/go-openapi/swag v0.19.14 // indirect
	github.com/gogo/protobuf v1.3.2 // indirect
	github.com/go-logr/logr v1.2.3 // indirect
	github.com/go-openapi/jsonpointer v0.19.5 // indirect
	github.com/go-openapi/jsonreference v0.19.5 // indirect
	github.com/go-openapi/swag v0.19.14 // indirect
	github.com/gogo/protobuf v1.3.2 // indirect
	github.com/golang/protobuf v1.5.2 // indirect
	github.com/google/gnostic v0.5.7-v3refs // indirect
	github.com/google/gofuzz v1.2.0 // indirect
	github.com/hashicorp/go-plugin v1.4.4 // indirect
	github.com/hashicorp/yamux v0.0.0-20181012175058-2f1d1f20f75d // indirect
	github.com/imdario/mergo v0.3.13 // indirect
	github.com/josharian/intern v1.0.0 // indirect
	github.com/json-iterator/go v1.1.12 // indirect
	github.com/mailru/easyjson v0.7.6 // indirect
	github.com/mattn/go-colorable v0.1.12 // indirect
	github.com/mattn/go-isatty v0.0.14 // indirect
	github.com/mitchellh/go-testing-interface v1.0.0 // indirect
	github.com/modern-go/concurrent v0.0.0-20180306012644-bacd9c7ef1dd // indirect
	github.com/modern-go/reflect2 v1.0.2 // indirect
	github.com/munnerz/goautoneg v0.0.0-20191010083416-a7dc8b61c822 // indirect
	github.com/oklog/run v1.0.0 // indirect
	github.com/onsi/ginkgo v1.16.5 // indirect
	github.com/onsi/gomega v1.18.1 // indirect
	github.com/pmezard/go-difflib v1.0.0 // indirect
	github.com/spf13/pflag v1.0.5 // indirect
	golang.org/x/crypto v0.0.0-20220525230936-793ad666bf5e // indirect
	golang.org/x/net v0.0.0-20220624214902-1bab6f366d9e // indirect
	golang.org/x/oauth2 v0.0.0-20220630143837-2104d58473e0 // indirect
	golang.org/x/sys v0.0.0-20220715151400-c0bba94af5f8 // indirect
	golang.org/x/term v0.0.0-20210927222741-03fcf44c2211 // indirect
	golang.org/x/text v0.3.7 // indirect
	golang.org/x/time v0.0.0-20220609170525-579cf78fd858 // indirect
	google.golang.org/appengine v1.6.7 // indirect
	google.golang.org/genproto v0.0.0-20220706132729-d86698d07c53 // indirect
	google.golang.org/protobuf v1.28.0 // indirect
	gopkg.in/check.v1 v1.0.0-20201130134442-10cb98267c6c // indirect
	gopkg.in/inf.v0 v0.9.1 // indirect
	gopkg.in/square/go-jose.v2 v2.6.0 // indirect
	gopkg.in/yaml.v2 v2.4.0 // indirect
	gopkg.in/yaml.v3 v3.0.1 // indirect
	k8s.io/api v0.24.3 // indirect
	k8s.io/apimachinery v0.24.3 // indirect
	k8s.io/client-go v0.24.3 // indirect
	k8s.io/klog/v2 v2.60.1 // indirect
	k8s.io/kube-openapi v0.0.0-20220328201542-3ee0da9b0b42 // indirect
	k8s.io/utils v0.0.0-20220210201930-3a6ce19ff2f9 // indirect
	sigs.k8s.io/json v0.0.0-20211208200746-9f7c6b3444d2 // indirect
	sigs.k8s.io/structured-merge-diff/v4 v4.2.1 // indirect
	sigs.k8s.io/yaml v1.3.0 // indirect
)<|MERGE_RESOLUTION|>--- conflicted
+++ resolved
@@ -17,24 +17,16 @@
 )
 
 require (
-<<<<<<< HEAD
-=======
 	github.com/spiffe/spire v1.4.0
 	github.com/stretchr/testify v1.8.0
 )
 
 require (
->>>>>>> d865fd4c
 	github.com/PuerkitoBio/purell v1.1.1 // indirect
 	github.com/PuerkitoBio/urlesc v0.0.0-20170810143723-de5bf2ad4578 // indirect
 	github.com/davecgh/go-spew v1.1.1 // indirect
 	github.com/emicklei/go-restful v2.9.5+incompatible // indirect
 	github.com/fatih/color v1.13.0 // indirect
-	github.com/go-logr/logr v1.2.3 // indirect
-	github.com/go-openapi/jsonpointer v0.19.5 // indirect
-	github.com/go-openapi/jsonreference v0.19.5 // indirect
-	github.com/go-openapi/swag v0.19.14 // indirect
-	github.com/gogo/protobuf v1.3.2 // indirect
 	github.com/go-logr/logr v1.2.3 // indirect
 	github.com/go-openapi/jsonpointer v0.19.5 // indirect
 	github.com/go-openapi/jsonreference v0.19.5 // indirect
