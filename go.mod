--- conflicted
+++ resolved
@@ -17,14 +17,11 @@
 )
 
 require (
-<<<<<<< HEAD
-=======
 	github.com/spiffe/spire v1.4.0
 	github.com/stretchr/testify v1.8.0
 )
 
 require (
->>>>>>> 68d07221
 	github.com/PuerkitoBio/purell v1.1.1 // indirect
 	github.com/PuerkitoBio/urlesc v0.0.0-20170810143723-de5bf2ad4578 // indirect
 	github.com/davecgh/go-spew v1.1.1 // indirect
@@ -35,14 +32,6 @@
 	github.com/go-openapi/jsonreference v0.19.5 // indirect
 	github.com/go-openapi/swag v0.19.14 // indirect
 	github.com/gogo/protobuf v1.3.2 // indirect
-<<<<<<< HEAD
-	github.com/go-logr/logr v1.2.3 // indirect
-	github.com/go-openapi/jsonpointer v0.19.5 // indirect
-	github.com/go-openapi/jsonreference v0.19.5 // indirect
-	github.com/go-openapi/swag v0.19.14 // indirect
-	github.com/gogo/protobuf v1.3.2 // indirect
-=======
->>>>>>> 68d07221
 	github.com/golang/protobuf v1.5.2 // indirect
 	github.com/google/gnostic v0.5.7-v3refs // indirect
 	github.com/google/gofuzz v1.2.0 // indirect
