package main

import (
	"context"
	"encoding/json"
	"fmt"
<<<<<<< HEAD
=======
	"os"
>>>>>>> f7a736f1
	"path/filepath"
	"testing"
	
	"github.com/spiffe/spire-plugin-sdk/pluginsdk"
	"github.com/spiffe/spire-plugin-sdk/plugintest"
	agentnodeattestorv1 "github.com/spiffe/spire-plugin-sdk/proto/spire/plugin/agent/nodeattestor/v1"
	nodeattestorv1 "github.com/spiffe/spire-plugin-sdk/proto/spire/plugin/agent/nodeattestor/v1"
	common "github.com/rodrigolc/spire_k8s_plugin_boilerplate/pkg/common"
	configv1 "github.com/spiffe/spire-plugin-sdk/proto/spire/service/common/config/v1"
	"github.com/spiffe/spire-plugin-sdk/templates/agent/nodeattestor"
<<<<<<< HEAD
	"github.com/spiffe/spire/pkg/common/plugin/k8s"
	"github.com/spiffe/spire/test/spiretest"
	"github.com/stretchr/testify/require"
)

var sampleKeyPEM = []byte(`-----BEGIN RSA PRIVATE KEY-----
MIIBywIBAAJhAMB4gbT09H2RKXaxbu6IV9C3WY+pvkGAbrlQRIHLHwV3Xt1HchjX
c08v1VEoTBN2YTjhZJlDb/VUsNMJsmBFBBted5geRcbrDtXFlUJ8tQoQx1dWM4Aa
xcdULJ83A9ICKwIDAQABAmBR1asInrIphYQEtHJ/NzdnRd3tqHV9cjch0dAfA5dA
Ar4yBYOsrkaX37WqWSDnkYgN4FWYBWn7WxeotCtA5UQ3SM5hLld67rUqAm2dLrs1
z8va6SwLzrPTu2+rmRgovFECMQDpbfPBRex7FY/xWu1pYv6X9XZ26SrC2Wc6RIpO
38AhKGjTFEMAPJQlud4e2+4I3KkCMQDTFLUvBSXokw2NvcNiM9Kqo5zCnCIkgc+C
hM3EzSh2jh4gZvRzPOhXYvNKgLx8+LMCMQDL4meXlpV45Fp3eu4GsJqi65jvP7VD
v1P0hs0vGyvbSkpUo0vqNv9G/FNQLNR6FRECMFXEMz5wxA91OOuf8HTFg9Lr+fUl
RcY5rJxm48kUZ12Mr3cQ/kCYvftL7HkYR/4rewIxANdritlIPu4VziaEhYZg7dvz
pG3eEhiqPxE++QHpwU78O+F1GznOPBvpZOB3GfyjNQ==
-----END RSA PRIVATE KEY-----`)

const (
		podName = "MYPOD"
		clusterName = "MYCLUSTER"
)

=======
	"github.com/spiffe/spire/pkg/common/pemutil"
	"github.com/spiffe/spire/pkg/common/plugin/k8s"
	sat_common "github.com/spiffe/spire/pkg/common/plugin/k8s"
	"github.com/spiffe/spire/test/spiretest"
	"github.com/stretchr/testify/require"
	"gopkg.in/square/go-jose.v2"
	"gopkg.in/square/go-jose.v2/jwt"
)

var sampleKeyPEM = []byte(`-----BEGIN RSA PRIVATE KEY-----
MIIBywIBAAJhAMB4gbT09H2RKXaxbu6IV9C3WY+pvkGAbrlQRIHLHwV3Xt1HchjX
c08v1VEoTBN2YTjhZJlDb/VUsNMJsmBFBBted5geRcbrDtXFlUJ8tQoQx1dWM4Aa
xcdULJ83A9ICKwIDAQABAmBR1asInrIphYQEtHJ/NzdnRd3tqHV9cjch0dAfA5dA
Ar4yBYOsrkaX37WqWSDnkYgN4FWYBWn7WxeotCtA5UQ3SM5hLld67rUqAm2dLrs1
z8va6SwLzrPTu2+rmRgovFECMQDpbfPBRex7FY/xWu1pYv6X9XZ26SrC2Wc6RIpO
38AhKGjTFEMAPJQlud4e2+4I3KkCMQDTFLUvBSXokw2NvcNiM9Kqo5zCnCIkgc+C
hM3EzSh2jh4gZvRzPOhXYvNKgLx8+LMCMQDL4meXlpV45Fp3eu4GsJqi65jvP7VD
v1P0hs0vGyvbSkpUo0vqNv9G/FNQLNR6FRECMFXEMz5wxA91OOuf8HTFg9Lr+fUl
RcY5rJxm48kUZ12Mr3cQ/kCYvftL7HkYR/4rewIxANdritlIPu4VziaEhYZg7dvz
pG3eEhiqPxE++QHpwU78O+F1GznOPBvpZOB3GfyjNQ==
-----END RSA PRIVATE KEY-----`)

const (
		podName = "MYPOD"
		clusterName = "MYCLUSTER"
)

>>>>>>> f7a736f1
type attestorSuite struct {
	agentPlugin         *Plugin
	agentAttestorClient *agentnodeattestorv1.NodeAttestorPluginClient
	agentHCL            string

<<<<<<< HEAD
	psatData  *common.PSATData
=======
	psatData  *k8s.PSATAttestationData
>>>>>>> f7a736f1
	token     string
	tokenPath string

	t       *testing.T
	require *require.Assertions
}

func (a *attestorSuite) loadAgentPlugin(agentHLC string) error {
	a.agentPlugin = new(Plugin)

	a.agentAttestorClient = new(agentnodeattestorv1.NodeAttestorPluginClient)
	configClient := new(configv1.ConfigServiceClient)

	plugintest.ServeInBackground(a.t, plugintest.Config{
		PluginServer:   agentnodeattestorv1.NodeAttestorPluginServer(a.agentPlugin),
		PluginClient:   a.agentAttestorClient,
		ServiceServers: []pluginsdk.ServiceServer{configv1.ConfigServiceServer(a.agentPlugin)},
		ServiceClients: []pluginsdk.ServiceClient{configClient},
	})

	hcl := fmt.Sprintf(`
		cluster = "FOO"
		token_path = %q
	`, a.tokenPath)

	if agentHLC != "" {
		hcl = agentHLC
	}

	_, err := configClient.Configure(context.Background(), &configv1.ConfigureRequest{
		HclConfiguration: hcl,
		CoreConfiguration: &configv1.CoreConfiguration{
			TrustDomain: "TrustDomain",
		},
	})

	return err
}

func (a *attestorSuite) createAndWriteToken() {
	var err error
<<<<<<< HEAD
	dir := "/tmp/token"
	a.token, err = common.CreatePSAT(clusterName, podName)
=======
	dir := "/temp/token"
	a.token, err = createPSAT(clusterName, podName)
>>>>>>> f7a736f1
	require.NoError(a.t, err)
	a.tokenPath = dir
}

func loadAgent(t *testing.T) attestorSuite {
	a := attestorSuite{
		t: t,
<<<<<<< HEAD
		psatData: common.DefaultPSATData(),
=======
		//psatData: common.DefaultPSATData(),
>>>>>>> f7a736f1
		require: require.New(t),
	}
	a.createAndWriteToken()
	a.require.NoError(a.loadAgentPlugin(`token_path = "./token" cluster = "FOO"`))
	return a
}

func loadTokenAgent(t *testing.T, tokenPath string) attestorSuite {
	a := attestorSuite{
		t: t,
<<<<<<< HEAD
		psatData: common.DefaultPSATData(),
=======
		//psatData: common.DefaultPSATData(),
>>>>>>> f7a736f1
		require: require.New(t),
	}
	a.createAndWriteToken()
	a.require.NoError(a.loadAgentPlugin(fmt.Sprintf(`token_path = "%s" cluster = "FOO"`, tokenPath)))
	return a
}

<<<<<<< HEAD
=======
// Creates a PSAT using the given namespace and podName (just for testing)
func createPSAT(namespace, podName string) (string, error) {
	// Create a jwt builder
	s, err := createSigner()
	if err != nil {
		return "", err
	}

	builder := jwt.Signed(s)

	// Set useful claims for testing
	claims := sat_common.PSATClaims{}
	claims.K8s.Namespace = namespace
	claims.K8s.Pod.Name = podName
	builder = builder.Claims(claims)

	// Serialize and return token
	token, err := builder.CompactSerialize()
	if err != nil {
		return "", err
	}

	return token, nil
}

func createSigner() (jose.Signer, error) {
	sampleKey, err := pemutil.ParseRSAPrivateKey(sampleKeyPEM)
	if err != nil {
		return nil, err
	}

	sampleSigner, err := jose.NewSigner(jose.SigningKey{
		Algorithm: jose.RS256,
		Key:       sampleKey,
	}, nil)

	if err != nil {
		return nil, err
	}

	return sampleSigner, nil
}

>>>>>>> f7a736f1
func (s *AttestorSuite) joinPath(path string) string {
	return filepath.Join(s.dir, path)
}

<<<<<<< HEAD
=======
func (s *AttestorSuite) writeValue(path, data string) string {
	valuePath := s.joinPath(path)
	err := os.MkdirAll(filepath.Dir(valuePath), 0755)
	s.Require().NoError(err)
	err = os.WriteFile(valuePath, []byte(data), 0600)
	s.Require().NoError(err)
	return valuePath
}

>>>>>>> f7a736f1
type AttestorSuite struct {
	spiretest.Suite

	dir string
}

func (s *AttestorSuite) SetupTest() {
	s.dir = s.TempDir()
}

func TestAttestationSuccess(t *testing.T) {
	a := loadAgent(t)
	ctx, cancel := context.WithCancel(context.Background())
	defer cancel()

	// Start attestation
	agentStream, err := a.agentAttestorClient.AidAttestation(ctx)
	a.require.NoError(err)

	// Generate a challenge from the payload
	agentResponse, err := agentStream.Recv()
	a.require.NoError(err)

	attestationData := new(k8s.PSATAttestationData)
	err = json.Unmarshal(agentResponse.GetPayload(), attestationData)
	a.require.Equal(a.token, attestationData.Token, "Expected token: %s got %s", a.token, attestationData.Token)
	a.require.NoError(err)
}

func TestConfig(t *testing.T) {
	tests := []struct {
		name           string
		agentHclConfig string
		expectedErr    string
	}{
		{
			name:           "Poorly formatted HCL config",
			agentHclConfig: `poorly formatted hcl`,
			expectedErr:    "failed to decode configuration",
		},
		{
			name:           "No Cluster config",
			agentHclConfig: `token_path = "foo/bar"`,
			expectedErr:    "configuration missing cluster",
		},
		{
			name:           "Config success",
			agentHclConfig: `token_path = "/foo/bar" cluster = "FOO"`,
			expectedErr:    "",
		},
	}

	for _, test := range tests {
		t.Run(test.name, func(t *testing.T) {
			a := &attestorSuite{
<<<<<<< HEAD
=======
				//psatData: test.psatData,
>>>>>>> f7a736f1
				t:        t,
				require:  require.New(t),
				agentHCL: test.agentHclConfig,
			}
			err := a.loadAgentPlugin(test.agentHclConfig)
			if test.expectedErr == "" {
				require.NoError(t, err)
			} else {
				a.require.Error(err)
				a.require.Contains(err.Error(), test.expectedErr, "unexpected server configuration error")
			}

		})
	}
}

func TestAidAttestationFailures(t *testing.T) {
	tests := []struct {
		name        string
		tokenPath   string
		expectedErr string
	}{
		{
			name:        "Wrong token path",
			tokenPath:   "./tokenn",
			expectedErr: "unable to load token from ./tokenn",
		},
		{
			name:        "Empty token",
			tokenPath:   "./empty_token",
			expectedErr: `"./empty_token" is empty`,
		},
		{
			name:        "Wrong token",
			tokenPath:   "./wrongtoken",
		},
	}

	for _, test := range tests {
		t.Run(test.name, func(t *testing.T) {
			a := loadTokenAgent(t, test.tokenPath)
			ctx, cancel := context.WithCancel(context.Background())
			defer cancel()

			// Start attestation
			agentStream, err := a.agentAttestorClient.AidAttestation(ctx)
			a.require.NoError(err)

			// Generate a challenge from the payload
			agentResponse, err := agentStream.Recv()
			if test.expectedErr != "" {
				a.require.NotNil(err)
				a.require.Error(err)
				a.require.Contains(err.Error() , test.expectedErr)
				return
			}
			a.require.NoError(err)
			attestationData := new(k8s.PSATAttestationData)
			err = json.Unmarshal(agentResponse.GetPayload(), attestationData)
			a.require.NoError(err)
			a.require.NotEqual(a.token, attestationData.Token, "Expected token: %s got %s", a.token, attestationData.Token)
		})
	}
}

func Test(t *testing.T) {
	plugin := new(nodeattestor.Plugin)
	naClient := new(agentnodeattestorv1.NodeAttestorPluginClient)
	configClient := new(configv1.ConfigServiceClient)

	// Serve the plugin in the background with the configured plugin and
	// service servers. The servers will be cleaned up when the test finishes.
	// TODO: Remove the config service server and client if no configuration
	// is required.
	// TODO: Provide host service server implementations if required by the
	// plugin.
	plugintest.ServeInBackground(t, plugintest.Config{
		PluginServer: nodeattestorv1.NodeAttestorPluginServer(plugin),
		PluginClient: naClient,
		ServiceServers: []pluginsdk.ServiceServer{
			configv1.ConfigServiceServer(plugin),
		},
		ServiceClients: []pluginsdk.ServiceClient{
			configClient,
		},
	})

	// TODO: Invoke methods on the clients and assert the results
}<|MERGE_RESOLUTION|>--- conflicted
+++ resolved
@@ -4,83 +4,31 @@
 	"context"
 	"encoding/json"
 	"fmt"
-<<<<<<< HEAD
-=======
-	"os"
->>>>>>> f7a736f1
 	"path/filepath"
 	"testing"
 	
 	"github.com/spiffe/spire-plugin-sdk/pluginsdk"
 	"github.com/spiffe/spire-plugin-sdk/plugintest"
 	agentnodeattestorv1 "github.com/spiffe/spire-plugin-sdk/proto/spire/plugin/agent/nodeattestor/v1"
-	nodeattestorv1 "github.com/spiffe/spire-plugin-sdk/proto/spire/plugin/agent/nodeattestor/v1"
 	common "github.com/rodrigolc/spire_k8s_plugin_boilerplate/pkg/common"
 	configv1 "github.com/spiffe/spire-plugin-sdk/proto/spire/service/common/config/v1"
 	"github.com/spiffe/spire-plugin-sdk/templates/agent/nodeattestor"
-<<<<<<< HEAD
 	"github.com/spiffe/spire/pkg/common/plugin/k8s"
 	"github.com/spiffe/spire/test/spiretest"
 	"github.com/stretchr/testify/require"
 )
 
-var sampleKeyPEM = []byte(`-----BEGIN RSA PRIVATE KEY-----
-MIIBywIBAAJhAMB4gbT09H2RKXaxbu6IV9C3WY+pvkGAbrlQRIHLHwV3Xt1HchjX
-c08v1VEoTBN2YTjhZJlDb/VUsNMJsmBFBBted5geRcbrDtXFlUJ8tQoQx1dWM4Aa
-xcdULJ83A9ICKwIDAQABAmBR1asInrIphYQEtHJ/NzdnRd3tqHV9cjch0dAfA5dA
-Ar4yBYOsrkaX37WqWSDnkYgN4FWYBWn7WxeotCtA5UQ3SM5hLld67rUqAm2dLrs1
-z8va6SwLzrPTu2+rmRgovFECMQDpbfPBRex7FY/xWu1pYv6X9XZ26SrC2Wc6RIpO
-38AhKGjTFEMAPJQlud4e2+4I3KkCMQDTFLUvBSXokw2NvcNiM9Kqo5zCnCIkgc+C
-hM3EzSh2jh4gZvRzPOhXYvNKgLx8+LMCMQDL4meXlpV45Fp3eu4GsJqi65jvP7VD
-v1P0hs0vGyvbSkpUo0vqNv9G/FNQLNR6FRECMFXEMz5wxA91OOuf8HTFg9Lr+fUl
-RcY5rJxm48kUZ12Mr3cQ/kCYvftL7HkYR/4rewIxANdritlIPu4VziaEhYZg7dvz
-pG3eEhiqPxE++QHpwU78O+F1GznOPBvpZOB3GfyjNQ==
------END RSA PRIVATE KEY-----`)
-
 const (
 		podName = "MYPOD"
 		clusterName = "MYCLUSTER"
 )
 
-=======
-	"github.com/spiffe/spire/pkg/common/pemutil"
-	"github.com/spiffe/spire/pkg/common/plugin/k8s"
-	sat_common "github.com/spiffe/spire/pkg/common/plugin/k8s"
-	"github.com/spiffe/spire/test/spiretest"
-	"github.com/stretchr/testify/require"
-	"gopkg.in/square/go-jose.v2"
-	"gopkg.in/square/go-jose.v2/jwt"
-)
-
-var sampleKeyPEM = []byte(`-----BEGIN RSA PRIVATE KEY-----
-MIIBywIBAAJhAMB4gbT09H2RKXaxbu6IV9C3WY+pvkGAbrlQRIHLHwV3Xt1HchjX
-c08v1VEoTBN2YTjhZJlDb/VUsNMJsmBFBBted5geRcbrDtXFlUJ8tQoQx1dWM4Aa
-xcdULJ83A9ICKwIDAQABAmBR1asInrIphYQEtHJ/NzdnRd3tqHV9cjch0dAfA5dA
-Ar4yBYOsrkaX37WqWSDnkYgN4FWYBWn7WxeotCtA5UQ3SM5hLld67rUqAm2dLrs1
-z8va6SwLzrPTu2+rmRgovFECMQDpbfPBRex7FY/xWu1pYv6X9XZ26SrC2Wc6RIpO
-38AhKGjTFEMAPJQlud4e2+4I3KkCMQDTFLUvBSXokw2NvcNiM9Kqo5zCnCIkgc+C
-hM3EzSh2jh4gZvRzPOhXYvNKgLx8+LMCMQDL4meXlpV45Fp3eu4GsJqi65jvP7VD
-v1P0hs0vGyvbSkpUo0vqNv9G/FNQLNR6FRECMFXEMz5wxA91OOuf8HTFg9Lr+fUl
-RcY5rJxm48kUZ12Mr3cQ/kCYvftL7HkYR/4rewIxANdritlIPu4VziaEhYZg7dvz
-pG3eEhiqPxE++QHpwU78O+F1GznOPBvpZOB3GfyjNQ==
------END RSA PRIVATE KEY-----`)
-
-const (
-		podName = "MYPOD"
-		clusterName = "MYCLUSTER"
-)
-
->>>>>>> f7a736f1
 type attestorSuite struct {
 	agentPlugin         *Plugin
 	agentAttestorClient *agentnodeattestorv1.NodeAttestorPluginClient
 	agentHCL            string
 
-<<<<<<< HEAD
 	psatData  *common.PSATData
-=======
-	psatData  *k8s.PSATAttestationData
->>>>>>> f7a736f1
 	token     string
 	tokenPath string
 
@@ -122,13 +70,8 @@
 
 func (a *attestorSuite) createAndWriteToken() {
 	var err error
-<<<<<<< HEAD
 	dir := "/tmp/token"
 	a.token, err = common.CreatePSAT(clusterName, podName)
-=======
-	dir := "/temp/token"
-	a.token, err = createPSAT(clusterName, podName)
->>>>>>> f7a736f1
 	require.NoError(a.t, err)
 	a.tokenPath = dir
 }
@@ -136,11 +79,7 @@
 func loadAgent(t *testing.T) attestorSuite {
 	a := attestorSuite{
 		t: t,
-<<<<<<< HEAD
 		psatData: common.DefaultPSATData(),
-=======
-		//psatData: common.DefaultPSATData(),
->>>>>>> f7a736f1
 		require: require.New(t),
 	}
 	a.createAndWriteToken()
@@ -151,11 +90,7 @@
 func loadTokenAgent(t *testing.T, tokenPath string) attestorSuite {
 	a := attestorSuite{
 		t: t,
-<<<<<<< HEAD
 		psatData: common.DefaultPSATData(),
-=======
-		//psatData: common.DefaultPSATData(),
->>>>>>> f7a736f1
 		require: require.New(t),
 	}
 	a.createAndWriteToken()
@@ -163,68 +98,10 @@
 	return a
 }
 
-<<<<<<< HEAD
-=======
-// Creates a PSAT using the given namespace and podName (just for testing)
-func createPSAT(namespace, podName string) (string, error) {
-	// Create a jwt builder
-	s, err := createSigner()
-	if err != nil {
-		return "", err
-	}
-
-	builder := jwt.Signed(s)
-
-	// Set useful claims for testing
-	claims := sat_common.PSATClaims{}
-	claims.K8s.Namespace = namespace
-	claims.K8s.Pod.Name = podName
-	builder = builder.Claims(claims)
-
-	// Serialize and return token
-	token, err := builder.CompactSerialize()
-	if err != nil {
-		return "", err
-	}
-
-	return token, nil
-}
-
-func createSigner() (jose.Signer, error) {
-	sampleKey, err := pemutil.ParseRSAPrivateKey(sampleKeyPEM)
-	if err != nil {
-		return nil, err
-	}
-
-	sampleSigner, err := jose.NewSigner(jose.SigningKey{
-		Algorithm: jose.RS256,
-		Key:       sampleKey,
-	}, nil)
-
-	if err != nil {
-		return nil, err
-	}
-
-	return sampleSigner, nil
-}
-
->>>>>>> f7a736f1
 func (s *AttestorSuite) joinPath(path string) string {
 	return filepath.Join(s.dir, path)
 }
 
-<<<<<<< HEAD
-=======
-func (s *AttestorSuite) writeValue(path, data string) string {
-	valuePath := s.joinPath(path)
-	err := os.MkdirAll(filepath.Dir(valuePath), 0755)
-	s.Require().NoError(err)
-	err = os.WriteFile(valuePath, []byte(data), 0600)
-	s.Require().NoError(err)
-	return valuePath
-}
-
->>>>>>> f7a736f1
 type AttestorSuite struct {
 	spiretest.Suite
 
@@ -280,10 +157,6 @@
 	for _, test := range tests {
 		t.Run(test.name, func(t *testing.T) {
 			a := &attestorSuite{
-<<<<<<< HEAD
-=======
-				//psatData: test.psatData,
->>>>>>> f7a736f1
 				t:        t,
 				require:  require.New(t),
 				agentHCL: test.agentHclConfig,
@@ -361,7 +234,7 @@
 	// TODO: Provide host service server implementations if required by the
 	// plugin.
 	plugintest.ServeInBackground(t, plugintest.Config{
-		PluginServer: nodeattestorv1.NodeAttestorPluginServer(plugin),
+		PluginServer: agentnodeattestorv1.NodeAttestorPluginServer(plugin),
 		PluginClient: naClient,
 		ServiceServers: []pluginsdk.ServiceServer{
 			configv1.ConfigServiceServer(plugin),
